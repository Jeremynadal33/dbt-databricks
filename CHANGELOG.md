--- conflicted
+++ resolved
@@ -9,11 +9,8 @@
 - Fix inefficient query when getting column schema for MV/STs ([1074](https://github.com/databricks/dbt-databricks/issues/1074))
 - Fix bug causing false positives in diffing constraints between existing relation and model config for incremental runs ([1081](https://github.com/databricks/dbt-databricks/issues/1081))
 - Fix bug causing "main is not being called during running model" errors for some view updates ([1077](https://github.com/databricks/dbt-databricks/issues/1077))
-<<<<<<< HEAD
 - Fix bug that causes materialization (V2) to fail when data type is long enough to be truncated by DESCRIBE TABLE ([1083](https://github.com/databricks/dbt-databricks/issues/1083))
-=======
 - Fix the bugs with external tabls cloning [1095](https://github.com/databricks/dbt-databricks/pull/1095) (thanks @samgans!)
->>>>>>> c59637e6
 
 ### Under the Hood
 
