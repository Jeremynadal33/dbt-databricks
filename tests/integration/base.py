import os
import random
import shutil
import sys
import tempfile
import traceback
import unittest
from contextlib import contextmanager
from datetime import datetime
from functools import wraps
from io import StringIO

import pytest
import yaml
from unittest.mock import patch

from argparse import Namespace
from dbt.cli.main import dbtRunner
import dbt.flags as flags
from dbt.deprecations import reset_deprecations
from dbt.adapters.factory import get_adapter, reset_adapters, register_adapter
from dbt.clients.jinja import template_cache
from dbt.config import RuntimeConfig
from dbt.context import providers
from dbt.logger import log_manager
from dbt.events.functions import (
    capture_stdout_logs,
    setup_event_logger,
    stop_capture_stdout_logs,
)
from dbt.events import AdapterLogger
from dbt.contracts.graph.manifest import Manifest

from tests.profiles import get_databricks_cluster_target


logger = AdapterLogger("Databricks")

INITIAL_ROOT = os.getcwd()


def normalize(path):
    """On windows, neither is enough on its own:

    >>> normcase('C:\\documents/ALL CAPS/subdir\\..')
    'c:\\documents\\all caps\\subdir\\..'
    >>> normpath('C:\\documents/ALL CAPS/subdir\\..')
    'C:\\documents\\ALL CAPS'
    >>> normpath(normcase('C:\\documents/ALL CAPS/subdir\\..'))
    'c:\\documents\\all caps'
    """
    return os.path.normcase(os.path.normpath(path))


class Normalized:
    def __init__(self, value):
        self.value = value

    def __repr__(self):
        return f"Normalized({self.value!r})"

    def __str__(self):
        return f"Normalized({self.value!s})"

    def __eq__(self, other):
        return normalize(self.value) == normalize(other)


class FakeArgs:
    def __init__(self):
        self.threads = 1
        self.defer = False
        self.full_refresh = False
        self.models = None
        self.select = None
        self.exclude = None
        self.single_threaded = False
        self.selector_name = None
        self.state = None
        self.defer = None


class TestArgs:
    __test__ = False

    def __init__(self, kwargs):
        self.which = "run"
        self.single_threaded = False
        self.profiles_dir = None
        self.project_dir = None
        self.__dict__.update(kwargs)
        self.threads = None


def _profile_from_test_name(test_name):
    adapter_names = (
        "databricks_cluster",
        "databricks_uc_cluster",
        "databricks_uc_sql_endpoint",
    )
    adapters_in_name = sum(x in test_name for x in adapter_names)
    if adapters_in_name != 1:
        raise ValueError(
            "test names must have exactly 1 profile choice embedded, {} has {}".format(
                test_name, adapters_in_name
            )
        )

    for adapter_name in adapter_names:
        if adapter_name in test_name:
            return adapter_name

    raise ValueError("could not find adapter name in test name {}".format(test_name))


def _pytest_test_name():
    return os.environ["PYTEST_CURRENT_TEST"].split()[0]


def _pytest_get_test_root():
    test_path = _pytest_test_name().split("::")[0]
    relative_to = INITIAL_ROOT
    head = os.path.relpath(test_path, relative_to)

    path_parts = []
    while head:
        head, tail = os.path.split(head)
        path_parts.append(tail)
    path_parts.reverse()
    # dbt tests are all of the form 'tests/integration/suite_name'
    target = os.path.join(*path_parts[:3])  # TODO: try to not hard code this
    return os.path.join(relative_to, target)


def _really_makedirs(path):
    while not os.path.exists(path):
        try:
            os.makedirs(path)
        except EnvironmentError:
            raise


class DBTIntegrationTest(unittest.TestCase):
    CREATE_SCHEMA_STATEMENT = "CREATE SCHEMA {}"
    DROP_SCHEMA_STATEMENT = "DROP SCHEMA IF EXISTS {} CASCADE"

    setup_alternate_db = False

    @property
    def prefix(self):
        if not hasattr(self, "_prefix"):
            _randint = random.randint(0, 9999)
            _runtime_timedelta = datetime.utcnow() - datetime(1970, 1, 1, 0, 0, 0)
            _runtime = (
                int(_runtime_timedelta.total_seconds() * 1e6) + _runtime_timedelta.microseconds
            )

            self._prefix = f"test{_runtime}{_randint:04}"
        return self._prefix

    @property
    def packages_config(self):
        return None

    @property
    def selectors_config(self):
        return None

<<<<<<< HEAD
    def unique_schema(self):
        schema = self.schema

        to_return = "{}_{}".format(self.prefix, schema)

        return to_return
=======
    # To test schema-related aspects, whether lower or upper, we can choose to use either the
    # default schema or the test-defined schema.
    def unique_schema(self, default_schema=None):
        if not hasattr(self, "schema"):
            self.schema = default_schema
        return "{}_{}".format(self.prefix, self.schema)
>>>>>>> daffce11

    @property
    def default_database(self):
        database = self.config.credentials.database
        return database

    @property
    def alternative_database(self):
        return None

    def get_profile(self, adapter_type):
        profile = {
            "config": {"send_anonymous_usage_stats": False},
            "test": {
                "outputs": {
                    "dev": dict(
                        **get_databricks_cluster_target(adapter_type),
                    ),
                },
                "target": "dev",
            },
        }

        profile["test"]["outputs"]["dev"]["schema"] = self.unique_schema(
            default_schema=profile["test"]["outputs"]["dev"]["schema"]
        )
        return profile

    def _pick_profile(self):
        test_name = self.id().split(".")[-1]
        return _profile_from_test_name(test_name)

    def _symlink_test_folders(self):
        for entry in os.listdir(self.test_original_source_path):
            src = os.path.join(self.test_original_source_path, entry)
            tst = os.path.join(self.test_root_dir, entry)
            if os.path.isdir(src) or src.endswith(".sql"):
                # symlink all sql files and all directories.
                os.symlink(src, tst)
        os.symlink(self._logs_dir, os.path.join(self.test_root_dir, "logs"))

    @property
    def test_root_realpath(self):
        if sys.platform == "darwin":
            return os.path.realpath(self.test_root_dir)
        else:
            return self.test_root_dir

    def _generate_test_root_dir(self):
        return normalize(tempfile.mkdtemp(prefix="dbt-int-test-"))

    def setUp(self):
        log_manager.reset_handlers()
        self.initial_dir = INITIAL_ROOT
        os.chdir(self.initial_dir)
        # before we go anywhere, collect the initial path info
        self._logs_dir = os.path.join(self.initial_dir, "logs", self.prefix)
        args = Namespace(
            profiles_dir=".",
            project_dir=".",
            target=None,
            profile=None,
            threads=None,
        )
        flags.set_from_args(args, {})
        flags.LOG_PATH = self._logs_dir
        setup_event_logger(flags.get_flags())
        self.test_original_source_path = _pytest_get_test_root()
        self.test_root_dir = self._generate_test_root_dir()

        os.chdir(self.test_root_dir)
        try:
            self._symlink_test_folders()
        except Exception:
            msg = "\n\t".join(
                (
                    "Failed to symlink test folders!",
                    "initial_dir={0.initial_dir}",
                    "test_original_source_path={0.test_original_source_path}",
                    "test_root_dir={0.test_root_dir}",
                )
            ).format(self)
            logger.exception(msg)

            # if logging isn't set up, I still really want this message.
            print(msg)
            traceback.print_exc()

            raise

        self._created_schemas = set()
        reset_deprecations()
        template_cache.clear()

        self.use_profile(self._pick_profile())
        self.use_default_project()
        self.set_packages()
        self.set_selectors()
        self.load_config()

    def use_default_project(self, overrides=None):
        # create a dbt_project.yml
        base_project_config = {
            "name": "test",
            "version": "1.0",
            "config-version": 2,
            "test-paths": [],
            "source-paths": [self.models],
            "profile": "test",
        }

        project_config = {}
        project_config.update(base_project_config)
        project_config.update(self.project_config)
        project_config.update(overrides or {})

        with open("dbt_project.yml", "w") as f:
            yaml.safe_dump(project_config, f, default_flow_style=True)

    def use_profile(self, adapter_type):
        self.adapter_type = adapter_type

        profile_config = {}
        default_profile_config = self.get_profile(adapter_type)

        profile_config.update(default_profile_config)
        profile_config.update(self.profile_config)

        if not os.path.exists(self.test_root_dir):
            os.makedirs(self.test_root_dir)

        flags.PROFILES_DIR = self.test_root_dir
        profiles_path = os.path.join(self.test_root_dir, "profiles.yml")
        with open(profiles_path, "w") as f:
            yaml.safe_dump(profile_config, f, default_flow_style=True)
        self._profile_config = profile_config

    def set_packages(self):
        if self.packages_config is not None:
            with open("packages.yml", "w") as f:
                yaml.safe_dump(self.packages_config, f, default_flow_style=True)

    def set_selectors(self):
        if self.selectors_config is not None:
            with open("selectors.yml", "w") as f:
                yaml.safe_dump(self.selectors_config, f, default_flow_style=True)

    def load_config(self):
        # we've written our profile and project. Now we want to instantiate a
        # fresh adapter for the tests.
        # it's important to use a different connection handle here so
        # we don't look into an incomplete transaction
        kwargs = {
            "profile": None,
            "profiles_dir": self.test_root_dir,
            "target": None,
        }

        config = RuntimeConfig.from_args(TestArgs(kwargs))

        register_adapter(config)
        adapter = get_adapter(config)
        adapter.cleanup_connections()
        self.adapter_type = adapter.type()
        self.adapter = adapter
        self.config = config

        self._drop_schemas()
        self._create_schemas()

    def quote_as_configured(self, value, quote_key):
        return self.adapter.quote_as_configured(value, quote_key)

    def tearDown(self):
        # get any current run adapter and clean up its connections before we
        # reset them. It'll probably be different from ours because
        # handle_and_check() calls reset_adapters().
        register_adapter(self.config)
        adapter = get_adapter(self.config)
        if adapter is not self.adapter:
            adapter.cleanup_connections()
        if not hasattr(self, "adapter"):
            self.adapter = adapter

        self._drop_schemas()

        self.adapter.cleanup_connections()
        reset_adapters()
        os.chdir(INITIAL_ROOT)
        try:
            shutil.rmtree(self.test_root_dir)
        except EnvironmentError:
            logger.exception(
                "Could not clean up after test - {} not removable".format(self.test_root_dir)
            )

    def _get_schema_fqn(self, database, schema):
        schema_fqn = self.quote_as_configured(schema, "schema")
        return schema_fqn

    def _create_schema_named(self, database, schema):
        self.run_sql(
            "CREATE SCHEMA {database_schema}",
            kwargs=dict(database=database, schema=schema),
        )

    def _drop_schema_named(self, database, schema):
        self.run_sql(
            "DROP SCHEMA IF EXISTS {database_schema} CASCADE",
            kwargs=dict(database=database, schema=schema),
        )
        self.run_sql(
            "DROP SCHEMA IF EXISTS {database_schema}_dbt_test__audit CASCADE",
            kwargs=dict(database=database, schema=schema),
        )

    def _create_schemas(self):
        schema = self.unique_schema()
        with self.adapter.connection_named("__test"):
            self._create_schema_named(self.default_database, schema)

    def _drop_schemas(self):
        with self.adapter.connection_named("__test"):
            schema = self.unique_schema()
            self._drop_schema_named(self.default_database, schema)
            if self.setup_alternate_db and self.alternative_database:
                self._drop_schema_named(self.alternative_database, schema)

    @property
    def project_config(self):
        return {
            "config-version": 2,
        }

    @property
    def profile_config(self):
        return {}

    def run_dbt(self, args=None, expect_pass=True, profiles_dir=True):
        res, success = self.run_dbt_and_check(args=args, profiles_dir=profiles_dir)
        self.assertEqual(success, expect_pass, "dbt exit state did not match expected")

        return res

    def run_dbt_and_capture(self, *args, **kwargs):
        try:
            stringbuf = StringIO()
            capture_stdout_logs(stringbuf)
            res = self.run_dbt(*args, **kwargs)
            stdout = stringbuf.getvalue()

        finally:
            stop_capture_stdout_logs()

        return res, stdout

    def run_dbt_and_check(self, args=None, profiles_dir=True):
        log_manager.reset_handlers()
        if args is None:
            args = ["run"]

        final_args = []

        if os.getenv("DBT_TEST_SINGLE_THREADED") in ("y", "Y", "1"):
            final_args.append("--single-threaded")

        final_args.extend(args)

        if profiles_dir:
            final_args.extend(["--profiles-dir", self.test_root_dir])

        logger.info("Invoking dbt with {}".format(final_args))
        res = dbtRunner().invoke(args, log_cache_events=True, log_path=self._logs_dir)
        return res.result, res.success

    def run_sql_file(self, path, kwargs=None):
        with open(path, "r") as f:
            statements = f.read().split(";")
            for statement in statements:
                self.run_sql(statement, kwargs=kwargs)

    def transform_sql(self, query, kwargs=None):
        to_return = query

        base_kwargs = {
            "schema": self.unique_schema(),
            "database": (
                self.adapter.quote(self.default_database)
                if self.default_database is not None
                else None
            ),
        }
        if kwargs is None:
            kwargs = {}
        base_kwargs.update({key: value for key, value in kwargs.items() if value is not None})
        if "database_schema" not in base_kwargs:
            if base_kwargs["database"] is not None:
                base_kwargs[
                    "database_schema"
                ] = f"{base_kwargs['database']}.{base_kwargs['schema']}"
            else:
                base_kwargs["database_schema"] = base_kwargs["schema"]

        to_return = to_return.format(**base_kwargs)

        return to_return

    def run_sql(self, query, fetch="None", kwargs=None, connection_name=None):
        if connection_name is None:
            connection_name = "__test"

        if query.strip() == "":
            return

        sql = self.transform_sql(query, kwargs=kwargs)

        with self.get_connection(connection_name) as conn:
            cursor = conn.handle.cursor()
            try:
                cursor.execute(sql)
                if fetch == "one":
                    return cursor.fetchone()
                elif fetch == "all":
                    return cursor.fetchall()
                else:
                    # we have to fetch.
                    cursor.fetchall()
            # TODO: does databricks-sql-connect have the similar error?
            # except pyodbc.ProgrammingError as e:
            #     # hacks for dropping schema
            #     if "No results.  Previous SQL was not a query." not in str(e):
            #         raise e
            except Exception as e:
                conn.handle.rollback()
                conn.transaction_open = False
                print(sql)
                print(e)
                raise
            else:
                conn.transaction_open = False

    def _ilike(self, target, value):
        return "{} ilike '{}'".format(target, value)

    def get_many_table_columns_bigquery(self, tables, schema, database=None):
        result = []
        for table in tables:
            relation = self._make_relation(table, schema, database)
            columns = self.adapter.get_columns_in_relation(relation)
            for col in columns:
                result.append((table, col.column, col.dtype, col.char_size))
        return result

    def get_many_table_columns(self, tables, schema, database=None):
        result = self.get_many_table_columns_bigquery(tables, schema, database)
        result.sort(key=lambda x: "{}.{}".format(x[0], x[1]))
        return result

    def filter_many_columns(self, column):
        if len(column) == 3:
            table_name, column_name, data_type = column
            char_size = None
        else:
            table_name, column_name, data_type, char_size = column
        return (table_name, column_name, data_type, char_size)

    @contextmanager
    def get_connection(self, name=None):
        """Create a test connection context where all executed macros, etc will
        get self.adapter as the adapter.

        This allows tests to run normal adapter macros as if reset_adapters()
        were not called by handle_and_check (for asserts, etc)
        """
        if name is None:
            name = "__test"
        with patch.object(providers, "get_adapter", return_value=self.adapter):
            with self.adapter.connection_named(name):
                conn = self.adapter.connections.get_thread_connection()
                yield conn

    def get_relation_columns(self, relation):
        with self.get_connection():
            columns = self.adapter.get_columns_in_relation(relation)

        return sorted(((c.name, c.dtype, c.char_size) for c in columns), key=lambda x: x[0])

    def get_table_columns(self, table, schema=None, database=None):
        schema = self.unique_schema() if schema is None else schema
        database = self.default_database if database is None else database
        relation = self.adapter.Relation.create(
            database=database,
            schema=schema,
            identifier=table,
            type="table",
            quote_policy=self.config.quoting,
        )
        return self.get_relation_columns(relation)

    def get_table_columns_as_dict(self, tables, schema=None):
        col_matrix = self.get_many_table_columns(tables, schema)
        res = {}
        for row in col_matrix:
            table_name = row[0]
            col_def = row[1:]
            if table_name not in res:
                res[table_name] = []
            res[table_name].append(col_def)
        return res

    def get_models_in_schema(self, schema=None):
        schema = self.unique_schema() if schema is None else schema
        sql = """
                select table_name,
                        case when table_type = 'BASE TABLE' then 'table'
                             when table_type = 'VIEW' then 'view'
                             else table_type
                        end as materialization
                from information_schema.tables
                where {}
                order by table_name
                """

        sql = sql.format(self._ilike("table_schema", schema))
        result = self.run_sql(sql, fetch="all")

        return {model_name: materialization for (model_name, materialization) in result}

    def _assertTablesEqualSql(self, relation_a, relation_b, columns=None):
        if columns is None:
            columns = self.get_relation_columns(relation_a)
        column_names = [c[0] for c in columns]

        sql = self.adapter.get_rows_different_sql(relation_a, relation_b, column_names)

        return sql

    def assert_in_log(self, message: str) -> None:
        log_file = os.path.join(self._logs_dir, "dbt.log")
        with open(log_file, "r") as f:
            log = f.read()
            assert message.lower() in log.lower()

    def assertTablesEqual(
        self,
        table_a,
        table_b,
        table_a_schema=None,
        table_b_schema=None,
        table_a_db=None,
        table_b_db=None,
    ):
        if table_a_schema is None:
            table_a_schema = self.unique_schema()

        if table_b_schema is None:
            table_b_schema = self.unique_schema()

        if table_a_db is None:
            table_a_db = self.default_database

        if table_b_db is None:
            table_b_db = self.default_database

        relation_a = self._make_relation(table_a, table_a_schema, table_a_db)
        relation_b = self._make_relation(table_b, table_b_schema, table_b_db)

        self._assertTableColumnsEqual(relation_a, relation_b)

        sql = self._assertTablesEqualSql(relation_a, relation_b)
        result = self.run_sql(sql, fetch="one")

        self.assertEqual(result[0], 0, "row_count_difference nonzero: " + sql)
        self.assertEqual(result[1], 0, "num_mismatched nonzero: " + sql)

    def _make_relation(self, identifier, schema=None, database=None):
        if schema is None:
            schema = self.unique_schema()
        if database is None:
            database = self.default_database
        return self.adapter.Relation.create(
            database=database,
            schema=schema,
            identifier=identifier,
            quote_policy=self.config.quoting,
        )

    def get_many_relation_columns(self, relations):
        """Returns a dict of (datbase, schema) -> (dict of (table_name -> list of columns))"""
        schema_fqns = {}
        for rel in relations:
            this_schema = schema_fqns.setdefault((rel.database, rel.schema), [])
            this_schema.append(rel.identifier)

        column_specs = {}
        for key, tables in schema_fqns.items():
            database, schema = key
            columns = self.get_many_table_columns(tables, schema, database=database)
            table_columns = {}
            for col in columns:
                table_columns.setdefault(col[0], []).append(col[1:])
            for rel_name, columns in table_columns.items():
                key = (database, schema, rel_name)
                column_specs[key] = columns

        return column_specs

    def assertManyRelationsEqual(self, relations, default_schema=None, default_database=None):
        if default_schema is None:
            default_schema = self.unique_schema()
        if default_database is None:
            default_database = self.default_database

        specs = []
        for relation in relations:
            if not isinstance(relation, (tuple, list)):
                relation = [relation]

            assert len(relation) <= 3

            if len(relation) == 3:
                relation = self._make_relation(*relation)
            elif len(relation) == 2:
                relation = self._make_relation(relation[0], relation[1], default_database)
            elif len(relation) == 1:
                relation = self._make_relation(relation[0], default_schema, default_database)
            else:
                raise ValueError("relation must be a sequence of 1, 2, or 3 values")

            specs.append(relation)

        with self.get_connection():
            column_specs = self.get_many_relation_columns(specs)

        # make sure everyone has equal column definitions
        first_columns = None
        for relation in specs:
            key = (relation.database, relation.schema, relation.identifier)
            # get a good error here instead of a hard-to-diagnose KeyError
            self.assertIn(key, column_specs, f"No columns found for {key}")
            columns = column_specs[key]
            if first_columns is None:
                first_columns = columns
            else:
                self.assertEqual(
                    first_columns,
                    columns,
                    "{} did not match {}".format(str(specs[0]), str(relation)),
                )

        # make sure everyone has the same data. if we got here, everyone had
        # the same column specs!
        first_relation = None
        for relation in specs:
            if first_relation is None:
                first_relation = relation
            else:
                sql = self._assertTablesEqualSql(first_relation, relation, columns=first_columns)
                result = self.run_sql(sql, fetch="one")

                self.assertEqual(result[0], 0, "row_count_difference nonzero: " + sql)
                self.assertEqual(result[1], 0, "num_mismatched nonzero: " + sql)

    def assertManyTablesEqual(self, *args):
        schema = self.unique_schema()

        all_tables = []
        for table_equivalencies in args:
            all_tables += list(table_equivalencies)

        all_cols = self.get_table_columns_as_dict(all_tables, schema)

        for table_equivalencies in args:
            first_table = table_equivalencies[0]
            first_relation = self._make_relation(first_table)

            # assert that all tables have the same columns
            base_result = all_cols[first_table]
            self.assertTrue(len(base_result) > 0)

            for other_table in table_equivalencies[1:]:
                other_result = all_cols[other_table]
                self.assertTrue(len(other_result) > 0)
                self.assertEqual(base_result, other_result)

                other_relation = self._make_relation(other_table)
                sql = self._assertTablesEqualSql(
                    first_relation, other_relation, columns=base_result
                )
                result = self.run_sql(sql, fetch="one")

                self.assertEqual(result[0], 0, "row_count_difference nonzero: " + sql)
                self.assertEqual(result[1], 0, "num_mismatched nonzero: " + sql)

    def _assertTableRowCountsEqual(self, relation_a, relation_b):
        cmp_query = """
            with table_a as (

                select count(*) as num_rows from {}

            ), table_b as (

                select count(*) as num_rows from {}

            )

            select table_a.num_rows - table_b.num_rows as difference
            from table_a, table_b

        """.format(
            str(relation_a), str(relation_b)
        )

        res = self.run_sql(cmp_query, fetch="one")

        self.assertEqual(
            int(res[0]),
            0,
            "Row count of table {} doesn't match row count of table {}. ({} rows different)".format(
                relation_a.identifier, relation_b.identifier, res[0]
            ),
        )

    def assertTableDoesNotExist(self, table, schema=None, database=None):
        columns = self.get_table_columns(table, schema, database)

        self.assertEqual(len(columns), 0)

    def assertTableDoesExist(self, table, schema=None, database=None):
        columns = self.get_table_columns(table, schema, database)

        self.assertGreater(len(columns), 0)

    def _assertTableColumnsEqual(self, relation_a, relation_b):
        table_a_result = self.get_relation_columns(relation_a)
        table_b_result = self.get_relation_columns(relation_b)

        self.assertEqual(len(table_a_result), len(table_b_result))
        for a_column, b_column in zip(table_a_result, table_b_result):
            a_name, a_type, a_size = a_column
            b_name, b_type, b_size = b_column
            self.assertEqual(
                a_name,
                b_name,
                '{} vs {}: column "{}" != "{}"'.format(relation_a, relation_b, a_name, b_name),
            )

            self.assertEqual(
                a_type,
                b_type,
                '{} vs {}: column "{}" has type "{}" != "{}"'.format(
                    relation_a, relation_b, a_name, a_type, b_type
                ),
            )

            self.assertEqual(
                a_size,
                b_size,
                '{} vs {}: column "{}" has size "{}" != "{}"'.format(
                    relation_a, relation_b, a_name, a_size, b_size
                ),
            )

    def assertEquals(self, *args, **kwargs):
        # assertEquals is deprecated. This makes the warnings less chatty
        self.assertEqual(*args, **kwargs)

    def assertBetween(self, timestr, start, end=None):
        datefmt = "%Y-%m-%dT%H:%M:%S.%fZ"
        if end is None:
            end = datetime.utcnow()

        parsed = datetime.strptime(timestr, datefmt)

        self.assertLessEqual(
            start,
            parsed,
            "parsed date {} happened before {}".format(parsed, start.strftime(datefmt)),
        )
        self.assertGreaterEqual(
            end,
            parsed,
            "parsed date {} happened after {}".format(parsed, end.strftime(datefmt)),
        )


def use_profile(profile_name):
    """A decorator to declare a test method as using a particular profile.
    Handles both setting the nose attr and calling self.use_profile.

    Use like this:

    class TestSomething(DBIntegrationTest):
        @use_profile('postgres')
        def test_postgres_thing(self):
            self.assertEqual(self.adapter_type, 'postgres')

        @use_profile('snowflake')
        def test_snowflake_thing(self):
            self.assertEqual(self.adapter_type, 'snowflake')
    """

    def outer(wrapped):
        @getattr(pytest.mark, "profile_" + profile_name)
        @wraps(wrapped)
        def func(self, *args, **kwargs):
            return wrapped(self, *args, **kwargs)

        # sanity check at import time
        assert _profile_from_test_name(wrapped.__name__) == profile_name
        return func

    return outer


class AnyFloat:
    """Any float. Use this in assertEqual() calls to assert that it is a float."""

    def __eq__(self, other):
        return isinstance(other, float)


class AnyString:
    """Any string. Use this in assertEqual() calls to assert that it is a string."""

    def __eq__(self, other):
        return isinstance(other, str)


class AnyStringWith:
    def __init__(self, contains=None):
        self.contains = contains

    def __eq__(self, other):
        if not isinstance(other, str):
            return False

        if self.contains is None:
            return True

        return self.contains in other

    def __repr__(self):
        return "AnyStringWith<{!r}>".format(self.contains)


def get_manifest():
    path = "./target/partial_parse.msgpack"
    if os.path.exists(path):
        with open(path, "rb") as fp:
            manifest_mp = fp.read()
        manifest: Manifest = Manifest.from_msgpack(  # type: ignore[annotation-unchecked]
            manifest_mp
        )
        return manifest
    else:
        return None<|MERGE_RESOLUTION|>--- conflicted
+++ resolved
@@ -166,21 +166,12 @@
     def selectors_config(self):
         return None
 
-<<<<<<< HEAD
-    def unique_schema(self):
-        schema = self.schema
-
-        to_return = "{}_{}".format(self.prefix, schema)
-
-        return to_return
-=======
     # To test schema-related aspects, whether lower or upper, we can choose to use either the
     # default schema or the test-defined schema.
     def unique_schema(self, default_schema=None):
         if not hasattr(self, "schema"):
             self.schema = default_schema
         return "{}_{}".format(self.prefix, self.schema)
->>>>>>> daffce11
 
     @property
     def default_database(self):
