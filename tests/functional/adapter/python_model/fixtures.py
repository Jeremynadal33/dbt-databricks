--- conflicted
+++ resolved
@@ -222,7 +222,6 @@
 3,"Elbert"
 """
 
-<<<<<<< HEAD
 # Schema for testing access_control_list
 access_control_list_schema = f"""version: 2
 
@@ -245,7 +244,7 @@
           permission_level: CAN_RUN
         - user_name: {TEST_USER_3}
           permission_level: CAN_MANAGE
-=======
+
 simple_incremental_python_model = """
 import pandas
 
@@ -267,5 +266,4 @@
     )
     data = [[1,2]] * 10
     return spark.createDataFrame(data, schema=['test', 'test2'])
->>>>>>> c832dc51
 """